--- conflicted
+++ resolved
@@ -1,740 +1,713 @@
-import os
-import xml.etree.ElementTree as ET
-from collections import defaultdict
-from datetime import datetime as dt
-from io import BytesIO
-from struct import unpack
-
-import fsspec
-import numpy as np
-
-from ..utils.log import _init_logger
-from ..utils.misc import camelcase2snakecase
-from .parse_base import ParseBase
-
-FILENAME_DATETIME_AZFP = "\\w+_\\w+.azfp"
-
-# NOTE: These values may change once the new AZFP details are finalized
-
-# Common Sv_offset values for frequency > 38 kHz
-SV_OFFSET_HF = {
-    300: 1.1,
-    500: 0.8,
-    700: 0.5,
-    900: 0.3,
-    1000: 0.3,
-}
-SV_OFFSET_LF = {
-    500: 1.1,
-    1000: 0.7,
-}
-SV_OFFSET = {
-    38000.0: {**SV_OFFSET_LF},
-    67000.0: {
-        500: 1.1,
-        **SV_OFFSET_HF,
-    },
-    125000.0: {
-        150: 1.4,
-        250: 1.3,
-        **SV_OFFSET_HF,
-    },
-    200000.0: {
-        150: 1.4,
-        250: 1.3,
-        **SV_OFFSET_HF,
-    },
-    417000.0: {
-        **SV_OFFSET_HF,
-        68: 0,  # NOTE: Not official offset, Matlab code defaults to 0 in this scenario
-    },
-    455000.0: {
-        250: 1.3,
-        **SV_OFFSET_HF,
-    },
-    769000.0: {
-        150: 1.4,
-        **SV_OFFSET_HF,
-    },
-}
-
-HEADER_FIELDS = [
-    "FirstHeaderRecord",
-    "HeaderBytes",
-    "HeaderNumRecords",
-    "ProfileNumber",
-    "SerialNumber",
-    "Date",
-    "AcqStatus",
-    "BurstInt",
-    "BaseTime",
-    "PingPeriod",
-    "PingPeriodCounts",
-    "PingPerProfile",
-    "AvgPings",
-    "NumAcqPings",
-    "FirstPing",
-    "LastPing",
-    "DataError",
-    "OverRun",
-    "Phase",
-    "NumChan",
-    "DigRate",
-    "LockOutIndex",
-    "NumBins",
-    "RangeSamplesPerBin",
-    "DataType",
-    "PulseLen",
-    "BoardNum",
-    "Frequency",
-    "NumSensors",
-    "SensorStatus",
-    "Ancillary",
-    "GpsDateTime",
-    "GpsLatLon",
-    # 0X70 to 0x7F CUSTOM 0 Set by user Set by user Variable values
-    "Custom",
-    "LastHeaderRecord",
-]
-
-OPTIONAL_HEADER_FIELDS = ["gps_date_time", "gps_lat_lon", "custom"]
-
-logger = _init_logger(__name__)
-
-
-class ParseAZFP6(ParseBase):
-    """Class for converting data from ASL Environmental Sciences AZFP echosounder."""
-
-    # Instrument specific constants
-    XML_FILE_TYPE = 0xF044CC11  # Also the start flag
-    XML_END_FLAG = 0xE088DD66
-    DATA_START_FLAG = 0xFF01AA00
-    HEADER_START_FLAG = 0xBCD0
-    HEADER_END_FLAG = 0xABC1
-    DATA_END_FLAG = 0xEF02BB66
-
-    RECORD_DATA_TYPE_MASK = 0x00E0
-    ARRAY_BITS_MASK = 0x001F
-    CODE_BITS_MASK = 0x7F00
-    TYPE_BITS_MASK = 0x00E0
-    REQUIRED_BITS_MASK = 0x8000
-
-    def __init__(
-        self,
-        file,
-        file_meta,
-        storage_options={},
-        sonar_model="AZFP6",
-        **kwargs,
-    ):
-        super().__init__(file, storage_options, sonar_model)
-        # Parent class attributes
-        #  regex pattern used to grab datetime embedded in filename
-        self.timestamp_pattern = FILENAME_DATETIME_AZFP
-
-        # Class attributes
-        self.parameters = defaultdict(list)
-        self.unpacked_data = defaultdict(list)
-        self.sonar_type = "AZFP6"
-
-    def load_AZFP_xml(self, raw):
-        """
-        Parses the AZFP XML file embedded in the AZFP file.
-
-        Updates self.parameters
-        """
-        xml_byte_size = unpack("<I", raw.read(4))[0]
-        xml_string = raw.read(xml_byte_size)
-        self.unpacked_data["num_prev_xml_bytes"] = xml_byte_size
-
-        if int.from_bytes(raw.read(4), "little") != self.XML_END_FLAG:
-            logger.error("Error reading xml string")
-            raise ValueError("Error reading xml string")
-
-        xml_prev_byte_size = unpack("<I", raw.read(4))[0]  # read num bytes for prev record
-        self.unpacked_data["num_prev_xml_bytes"] = xml_prev_byte_size
-
-        parser = ET.XMLParser(encoding="iso-8859-5")
-        phase_number = None
-        for event, child in ET.iterparse(
-            BytesIO(xml_string), events=("start", "end"), parser=parser
-        ):
-            if event == "end" and child.tag == "Phases":
-                phase_number = None
-            if event == "start":
-                if len(child.tag) > 3 and not child.tag.startswith("VTX"):
-                    camel_case_tag = camelcase2snakecase(child.tag)
-                else:
-                    camel_case_tag = child.tag
-
-                if len(child.attrib) > 0:
-                    for key, val in child.attrib.items():
-                        attrib_tag = camel_case_tag + "_" + camelcase2snakecase(key)
-                        if phase_number is not None and camel_case_tag != "phase":
-                            attrib_tag += f"_phase{phase_number}"
-                        self.parameters[attrib_tag].append(val)
-                        if child.tag == "Phase":
-                            phase_number = val
-
-                if all(char == "\n" for char in child.text):
-                    continue
-
-                try:
-                    val = int(child.text)
-                except ValueError:
-                    try:
-                        val = float(child.text)
-                    except:
-                        val = child.text
-
-                if phase_number is not None and camel_case_tag != "phase":
-                    camel_case_tag += f"_phase{phase_number}"
-
-                # print(camel_case_tag, val)
-                self.parameters[camel_case_tag].append(val)
-
-        # Handling the case where there is only one value for each parameter
-        for key, val in self.parameters.items():
-            if len(val) == 1 and key != "phase_number":
-                self.parameters[key] = val[0]
-
-        self.parameters["phase_number"] = [str(n + 1) for n in range(self.parameters["num_phases"])]
-        # Gain was removed, for backward compatibility adding in a Gain=1 field
-        for phase in range(self.parameters["num_phases"]):
-            self.parameters[f"gain_phase{phase + 1}"] = [1] * self.parameters["num_freq"]
-
-        # from pprint import pprint as pp
-        # pp(self.parameters)
-
-    def _compute_temperature(self, ping_num, is_valid):
-        """
-        Compute temperature in celsius.
-
-        Parameters
-        ----------
-        ping_num
-            ping number
-        is_valid
-            whether the associated parameters have valid values
-        """
-        if not is_valid:
-            return np.nan
-
-        counts = self.unpacked_data["ancillary"][ping_num][4]
-        v_in = 2.5 * (counts / 65535)
-        R = (self.parameters["ka"] + self.parameters["kb"] * v_in) / (self.parameters["kc"] - v_in)
-
-        # fmt: off
-        T = 1 / (
-            self.parameters["A"]
-            + self.parameters["B"] * (np.log(R))
-            + self.parameters["C"] * (np.log(R) ** 3)
-        ) - 273
-        # fmt: on
-        return T
-
-    def _compute_tilt(self, ping_num, xy, is_valid):
-        """
-        Compute instrument tilt.
-
-        Parameters
-        ----------
-        ping_num
-            ping number
-        xy
-            either "X" or "Y"
-        is_valid
-            whether the associated parameters have valid values
-        """
-        if not is_valid:
-            return np.nan
-        else:
-            idx = 0 if xy == "X" else 1
-            N = self.unpacked_data["ancillary"][ping_num][idx]
-            a = self.parameters[f"{xy}_a"]
-            b = self.parameters[f"{xy}_b"]
-            c = self.parameters[f"{xy}_c"]
-            d = self.parameters[f"{xy}_d"]
-            return a + b * N + c * N**2 + d * N**3
-
-    def _compute_battery(self, ping_num, battery_type):
-        """
-        Compute battery voltage.
-
-        Parameters
-        ----------
-        ping_num
-            ping number
-        type
-            either "main" or "tx"
-        """
-        USL6_BAT_CONSTANT = (2.5 / 65535.0) * (86.6 + 475.0) / 86.6
-
-        if battery_type == "main":
-            N = self.unpacked_data["ancillary"][ping_num][2]
-        elif battery_type == "tx":
-            N = self.unpacked_data["ancillary"][ping_num][-2]
-
-        return N * USL6_BAT_CONSTANT
-
-    def _compute_pressure(self, ping_num, is_valid):
-        """
-        Compute pressure in decibar
-
-        Parameters
-        ----------
-        ping_num
-            ping number
-        is_valid
-            whether the associated parameters have valid values
-        """
-        if not is_valid or self.parameters["sensors_flag_pressure_sensor_installed"] == "no":
-            return np.nan
-
-        counts = self.unpacked_data["ancillary"][ping_num][3]
-        v_in = 2.5 * (counts / 65535)
-        P = v_in * self.parameters["a1"] + self.parameters["a0"]  # - 10.125
-        return P
-
-    def parse_raw(self):
-        """
-        Parse raw data file from AZFP echosounder.
-        """
-
-        # Read xml file into dict
-        fmap = fsspec.get_mapper(self.source_file, **self.storage_options)
-
-        # Set flags for presence of valid parameters for temperature and tilt
-        def _test_valid_params(params):
-            if all([np.isclose(self.parameters[p], 0) for p in params]):
-                return False
-            else:
-                return True
-
-        temperature_is_valid = _test_valid_params(["ka", "kb", "kc"])
-        pressure_is_valid = _test_valid_params(["a0", "a1"])
-        tilt_x_is_valid = _test_valid_params(["X_a", "X_b", "X_c"])
-        tilt_y_is_valid = _test_valid_params(["Y_a", "Y_b", "Y_c"])
-
-        with fmap.fs.open(fmap.root, "rb") as file:
-
-            if (
-                unpack("<I", file.read(4))[0] == self.XML_FILE_TYPE
-            ):  # first field should match hard-coded FILE_TYPE from manufacturer
-                self.load_AZFP_xml(file)
-            else:
-                raise ValueError("Unknown file type")
-
-            ping_num = 0
-            eof = False
-            while not eof:
-                try:
-                    header_flag, num_data_bytes = unpack("<II", file.read(8))
-                except:
-                    break
-
-                if header_flag == self.DATA_START_FLAG:
-                    # Reading will stop if the file contains an unexpected flag
-                    self.unpacked_data["num_data_bytes"].append(num_data_bytes)
-                    if self._split_header(file):
-                        # Appends the actual 'data values' to unpacked_data
-                        self._add_counts(file, ping_num)
-                        if ping_num == 0:
-                            # Display information about the file that was loaded in
-                            self._print_status()
-                        # Compute temperature from unpacked_data[ii]['ancillary][4]
-                        self.unpacked_data["temperature"].append(
-                            self._compute_temperature(ping_num, temperature_is_valid)
-                        )
-                        # Compute pressure from unpacked_data[ii]['ancillary'][3]
-                        self.unpacked_data["pressure"].append(
-                            self._compute_pressure(ping_num, pressure_is_valid)
-                        )
-                        # compute x tilt from unpacked_data[ii]['ancillary][0]
-                        self.unpacked_data["tilt_x"].append(
-                            self._compute_tilt(ping_num, "X", tilt_x_is_valid)
-                        )
-                        # Compute y tilt from unpacked_data[ii]['ancillary][1]
-                        self.unpacked_data["tilt_y"].append(
-                            self._compute_tilt(ping_num, "Y", tilt_y_is_valid)
-                        )
-                        # Compute cos tilt magnitude from tilt x and y values
-                        self.unpacked_data["cos_tilt_mag"].append(
-                            np.cos(
-                                (
-                                    np.sqrt(
-                                        self.unpacked_data["tilt_x"][ping_num] ** 2
-                                        + self.unpacked_data["tilt_y"][ping_num] ** 2
-                                    )
-                                )
-                                * np.pi
-                                / 180
-                            )
-                        )
-                        # Calculate voltage of main battery pack
-                        self.unpacked_data["battery_main"].append(
-                            self._compute_battery(ping_num, battery_type="main")
-                        )
-                        # If there is a Tx battery pack
-                        self.unpacked_data["battery_tx"].append(
-                            self._compute_battery(ping_num, battery_type="tx")
-                        )
-
-                        header_flag, num_data_bytes = unpack("<II", file.read(8))
-                        if header_flag != self.DATA_END_FLAG:
-                            logger.error("Invalid flag detected, possibly corrupted data file.")
-                            break
-                        if num_data_bytes != self.unpacked_data["num_data_bytes"][ping_num]:
-                            logger.error("Invalid data block size, possibly corrupted data file.")
-                            break
-                    else:
-                        break
-                else:
-                    # End of file
-                    eof = True
-                ping_num += 1
-
-        self._check_uniqueness()
-        self._get_ping_time()
-
-        # Explicitly cast frequency to a float in accordance with the SONAR-netCDF4 convention
-        self.unpacked_data["frequency"] = self.unpacked_data["frequency"].astype(np.float64)
-
-        # cast unpacked_data values to np arrays, so they are easier to reference
-        for key, val in self.unpacked_data.items():
-            # if it is not a nested list, make the value into a ndarray
-            if isinstance(val, (list, tuple)) and (not isinstance(val[0], (list, tuple))):
-                self.unpacked_data[key] = np.asarray(val)
-
-        # cast all list parameter values to np array, so they are easier to reference
-        for key, val in self.parameters.items():
-            if isinstance(val, (list, tuple)):
-                self.parameters[key] = np.asarray(val)
-
-        # Get frequency values
-        freq_old = self.unpacked_data["frequency"]
-
-        # Obtain sorted frequency indices
-        self.freq_ind_sorted = freq_old.argsort()
-
-        # Obtain sorted frequencies
-        self.freq_sorted = freq_old[self.freq_ind_sorted] * 1000.0
-
-        # Build Sv offset
-        self.Sv_offset = np.zeros_like(self.freq_sorted)
-        for ind, ich in enumerate(self.freq_ind_sorted):
-            self.Sv_offset[ind] = self._calc_Sv_offset(
-                self.freq_sorted[ind], self.unpacked_data["pulse_len"][ich]
-            )
-
-    def _print_status(self):
-        """Prints message to console giving information about the raw file being parsed."""
-        filename = os.path.basename(self.source_file)
-        date_vals = self.unpacked_data["date"][0]
-        timestamp = dt(
-            date_vals[0],
-            date_vals[1],
-            date_vals[2],
-            date_vals[3],
-            date_vals[4],
-            int(date_vals[5] + date_vals[6] / 100),
-        )
-
-        timestr = timestamp.strftime("%Y-%b-%d %H:%M:%S")
-        logger.info(f"parsing file {filename}, " f"time of first ping: {timestr}")
-
-    def _get_masked_data(self, rc):
-        """
-        Determine the datatype and size of the data
-
-        Parameters
-        ----------
-        rc
-            address byte code
-
-
-        Returns
-        -----------
-            byte_code
-                struct parse code
-            byte_size
-                number of bytes for each data block element
-            array_size
-                number of items in data block
-
-        """
-        dt = rc & self.RECORD_DATA_TYPE_MASK
-        array_size = (rc & self.ARRAY_BITS_MASK) + 1
-
-        if dt == 0x00:  # int16
-            byte_code = "h"
-            byte_size = 2
-        elif dt == 0x20:  # uint16
-            byte_code = "H"
-            byte_size = 2
-        elif dt == 0x40:  # int32
-            byte_code = "i"
-            byte_size = 4
-        elif dt == 0x60:  # int32
-            byte_code = "I"
-            byte_size = 4
-        elif dt == 0x80:  # int64
-            byte_code = "q"
-            byte_size = 8
-        elif dt == 0xA0:  # uint64
-            byte_code = "Q"
-            byte_size = 8
-        elif dt == 0xC0:  # double
-            byte_code = "d"
-            byte_size = 8
-        elif dt == 0xE0:  # uint8
-            byte_code = "c"
-            byte_size = 1
-        return byte_code, byte_size, array_size
-
-    def _split_header(self, raw):
-        """Splits the header information into a dictionary.
-        Modifies self.unpacked_data
-
-        Parameters
-        ----------
-        raw
-            open binary file
-        header_unpacked
-            output of struct unpack of raw file
-
-        Returns
-        -------
-            True or False depending on whether the unpacking was successful
-        """
-
-        header_byte_cnt = 4
-
-        # Read first 4 bytes which contain the first header record
-        rc, val = unpack("<HH", raw.read(4))
-        if val != self.HEADER_START_FLAG:
-            logger.error(f"Invalid header block, is this an {self.sonar_type} file?")
-            return False
-
-        self.unpacked_data[camelcase2snakecase(HEADER_FIELDS[0])].append(val)
-        for field in HEADER_FIELDS[1:]:
-            field = camelcase2snakecase(field)
-            rc = unpack("<H", raw.read(2))[0]
-            byte_code, byte_size, array_size = self._get_masked_data(rc)
-            val = unpack("<" + byte_code * array_size, raw.read(byte_size * array_size))
-            header_byte_cnt += 2 + byte_size * array_size
-
-            if val[0] == self.HEADER_END_FLAG:
-                self.unpacked_data[camelcase2snakecase(HEADER_FIELDS[-1])].append(val[0])
-                break
-
-            self.unpacked_data[field].append(*val if len(val) == 1 else [val])  # list(val)
-
-        if header_byte_cnt != self.unpacked_data["header_bytes"][0]:
-            logger.error(
-                "Error reading header: {} != {}".format(
-                    header_byte_cnt, self.unpacked_data["header_bytes"][0]
-                )
-            )
-            return False
-
-        return True
-
-    def _add_counts(self, raw, ping_num):
-        """Unpacks the echosounder raw data. Modifies self.unpacked_data."""
-        vv_tmp = [[]] * self.unpacked_data["num_chan"][ping_num]
-        for freq_ch in range(self.unpacked_data["num_chan"][ping_num]):
-            counts_byte_size = self.unpacked_data["num_bins"][ping_num][freq_ch]
-            if self.unpacked_data["data_type"][ping_num][freq_ch]:
-                if self.unpacked_data["avg_pings"][ping_num]:  # if pings are averaged over time
-                    divisor = (
-                        self.unpacked_data["ping_per_profile"][ping_num]
-                        * self.unpacked_data["range_samples_per_bin"][ping_num][freq_ch]
-                    )
-                else:
-                    divisor = self.unpacked_data["range_samples_per_bin"][ping_num][freq_ch]
-                ls = unpack(
-                    "<" + "I" * counts_byte_size, raw.read(counts_byte_size * 4)
-                )  # Linear sum
-                lso = unpack(
-                    "<" + "B" * counts_byte_size, raw.read(counts_byte_size * 1)
-                )  # linear sum overflow
-                v = (np.array(ls) + np.array(lso) * 4294967295) / divisor
-                v = (np.log10(v) - 2.5) * (8 * 65535) * self.parameters["DS"][freq_ch]
-                v[np.isinf(v)] = 0
-                vv_tmp[freq_ch] = v
-            else:
-                counts_chunk = raw.read(counts_byte_size * 2)
-                counts_unpacked = unpack("<" + "H" * counts_byte_size, counts_chunk)
-                vv_tmp[freq_ch] = counts_unpacked
-        self.unpacked_data["counts"].append(vv_tmp)
-
-        return True
-
-    def _check_uniqueness(self):
-        """Check for ping-by-ping consistency of sampling parameters and reduce if identical."""
-        if not self.unpacked_data:
-            self.parse_raw()
-
-        if (
-            np.array(self.unpacked_data["first_header_record"]).size != 1
-        ):  # profile_flag # Only check uniqueness once.
-            # fields with num_freq data
-            field_w_freq = (
-                "dig_rate",
-                "lock_out_index",
-                "num_bins",
-                "range_samples_per_bin",
-                "data_type",
-                # "gain", #Gain was removed from sensor in ULS6
-                "pulse_len",
-                "board_num",
-                "frequency",
-            )
-            # fields to reduce size if the same for all pings
-            field_include = (
-                "base_time",
-                "ping_period_counts",
-                "serial_number",
-                "burst_int",
-                "ping_per_profile",
-                "avg_pings",
-                "ping_period",
-                "phase",
-                "num_chan",
-                # "spare_chan",
-                "custom",
-            )
-            for field in field_w_freq:
-                uniq = np.unique(self.unpacked_data[field], axis=0)
-                if uniq.shape[0] == 1:
-                    self.unpacked_data[field] = uniq.squeeze()
-                else:
-                    raise ValueError(f"Header value {field} is not constant for each ping")
-            for field in field_include:
-                uniq = np.unique(self.unpacked_data[field])
-                if uniq.shape[0] == 1:
-                    self.unpacked_data[field] = uniq.squeeze()
-                elif uniq.shape[0] == 0 and field in OPTIONAL_HEADER_FIELDS:
-                    self.unpacked_data[field] = (
-                        None  # TODO: This may break sonar-netcdf4 conventions
-                    )
-                else:
-                    raise ValueError(f"Header value {field} is not constant for each ping")
-
-    def _get_gps_time(self):
-        """Assemble gps time from parsed values. This is an optional parameter, the values will be
-        0 if no GPS was attached during data collection"""
-        if not self.unpacked_data:
-            self.parse_raw()
-
-        np_time = []
-        for year, month, day, hour, min, sec, nsec in self.unpacked_data["gps_date_time"]:  #:
-            try:
-                np_time.append(
-                    np.datetime64(
-                        dt(year, month, day, hour, min, sec, int(sec + nsec / 100.0)).replace(
-                            tzinfo=None
-                        ),
-                        "[ns]",
-                    )
-                )
-            except:
-                np_time.append(np.int64(0))
-        return np_time
-
-    def _get_ping_time(self):
-        """Assemble ping time from parsed values."""
-
-        if not self.unpacked_data:
-            self.parse_raw()
-
-        ping_time = []
-        for year, month, day, hour, min, sec, nsec in self.unpacked_data["date"]:
-            ping_time.append(
-                np.datetime64(
-                    dt(year, month, day, hour, min, int(sec + nsec / 100.0)).replace(tzinfo=None),
-                    "[ns]",
-                )  # + np.timedelta64(nsec, 'ns')
-            )
-        self.ping_time = ping_time
-
-    @staticmethod
-    def _calc_Sv_offset(freq, pulse_len):
-        """
-        Calculate the compensation factor for Sv calculation.
-
-        Parameters
-        ----------
-        freq : number
-            transmit frequency
-        pulse_len : number
-            pulse length
-        """
-        # Check if the specified freq is in the allowable Sv_offset dict
-        if freq not in SV_OFFSET.keys():
-            raise ValueError(
-                f"Frequency {freq} Hz is not in the Sv offset dictionary! "
-                "Please contact AZFP Environmental Sciences "
-                "and raise an issue in the echopype repository."
-            )
-
-        # Check if the specified freq-pulse length combination is in the allowable Sv_offset dict
-        if pulse_len not in SV_OFFSET[freq]:
-            raise ValueError(
-                f"Pulse length {pulse_len} us is not in the Sv offset dictionary "
-                f"for the {freq} Hz channel! "  # add freq info
-                "Please contact AZFP Environmental Sciences "
-                "and raise an issue in the echopype repository."
-            )
-
-        return SV_OFFSET[freq][pulse_len]
-
-
-def is_AZFP6(raw_file):
-    """
-    Check if the provided file has a .azfp extension.
-
-    Parameters:
-    raw_file (str): The name of the file to check.
-
-    Returns:
-    bool: True if the file has a .azfp extension, False otherwise.
-    """
-
-    # Check if the input is a string
-    if not isinstance(raw_file, str):
-        return False  # Return False if the input is not a string
-
-    # Use the str.lower() method to check for the .azfp extension
-    has_azfp_extension = raw_file.lower().endswith(".azfp")
-
-    # Return the result of the check
-<<<<<<< HEAD
-    return has_azfp_extension
-
-
-def is_AZFP6(raw_file):
-    """
-    Check if the provided file has a .azfp extension.
-
-    Parameters:
-    raw_file (str): The name of the file to check.
-
-    Returns:
-    bool: True if the file has a .azfp extension, False otherwise.
-    """
-    
-    # Check if the input is a string
-    if not isinstance(raw_file, str):
-        return False  # Return False if the input is not a string
-    
-    # Use the str.lower() method to check for the .azfp extension
-    has_azfp_extension = raw_file.lower().endswith('.azfp')
-
-    # Return the result of the check
-    return has_azfp_extension
-=======
-    return has_azfp_extension
-
->>>>>>> 4db7dd50
+import os
+import xml.etree.ElementTree as ET
+from collections import defaultdict
+from datetime import datetime as dt
+from io import BytesIO
+from struct import unpack
+
+import fsspec
+import numpy as np
+
+from ..utils.log import _init_logger
+from ..utils.misc import camelcase2snakecase
+from .parse_base import ParseBase
+
+FILENAME_DATETIME_AZFP = "\\w+_\\w+.azfp"
+
+# NOTE: These values may change once the new AZFP details are finalized
+
+# Common Sv_offset values for frequency > 38 kHz
+SV_OFFSET_HF = {
+    300: 1.1,
+    500: 0.8,
+    700: 0.5,
+    900: 0.3,
+    1000: 0.3,
+}
+SV_OFFSET_LF = {
+    500: 1.1,
+    1000: 0.7,
+}
+SV_OFFSET = {
+    38000.0: {**SV_OFFSET_LF},
+    67000.0: {
+        500: 1.1,
+        **SV_OFFSET_HF,
+    },
+    125000.0: {
+        150: 1.4,
+        250: 1.3,
+        **SV_OFFSET_HF,
+    },
+    200000.0: {
+        150: 1.4,
+        250: 1.3,
+        **SV_OFFSET_HF,
+    },
+    417000.0: {
+        **SV_OFFSET_HF,
+        68: 0,  # NOTE: Not official offset, Matlab code defaults to 0 in this scenario
+    },
+    455000.0: {
+        250: 1.3,
+        **SV_OFFSET_HF,
+    },
+    769000.0: {
+        150: 1.4,
+        **SV_OFFSET_HF,
+    },
+}
+
+HEADER_FIELDS = [
+    "FirstHeaderRecord",
+    "HeaderBytes",
+    "HeaderNumRecords",
+    "ProfileNumber",
+    "SerialNumber",
+    "Date",
+    "AcqStatus",
+    "BurstInt",
+    "BaseTime",
+    "PingPeriod",
+    "PingPeriodCounts",
+    "PingPerProfile",
+    "AvgPings",
+    "NumAcqPings",
+    "FirstPing",
+    "LastPing",
+    "DataError",
+    "OverRun",
+    "Phase",
+    "NumChan",
+    "DigRate",
+    "LockOutIndex",
+    "NumBins",
+    "RangeSamplesPerBin",
+    "DataType",
+    "PulseLen",
+    "BoardNum",
+    "Frequency",
+    "NumSensors",
+    "SensorStatus",
+    "Ancillary",
+    "GpsDateTime",
+    "GpsLatLon",
+    # 0X70 to 0x7F CUSTOM 0 Set by user Set by user Variable values
+    "Custom",
+    "LastHeaderRecord",
+]
+
+OPTIONAL_HEADER_FIELDS = ["gps_date_time", "gps_lat_lon", "custom"]
+
+logger = _init_logger(__name__)
+
+
+class ParseAZFP6(ParseBase):
+    """Class for converting data from ASL Environmental Sciences AZFP echosounder."""
+
+    # Instrument specific constants
+    XML_FILE_TYPE = 0xF044CC11  # Also the start flag
+    XML_END_FLAG = 0xE088DD66
+    DATA_START_FLAG = 0xFF01AA00
+    HEADER_START_FLAG = 0xBCD0
+    HEADER_END_FLAG = 0xABC1
+    DATA_END_FLAG = 0xEF02BB66
+
+    RECORD_DATA_TYPE_MASK = 0x00E0
+    ARRAY_BITS_MASK = 0x001F
+    CODE_BITS_MASK = 0x7F00
+    TYPE_BITS_MASK = 0x00E0
+    REQUIRED_BITS_MASK = 0x8000
+
+    def __init__(
+        self,
+        file,
+        file_meta,
+        storage_options={},
+        sonar_model="AZFP6",
+        **kwargs,
+    ):
+        super().__init__(file, storage_options, sonar_model)
+        # Parent class attributes
+        #  regex pattern used to grab datetime embedded in filename
+        self.timestamp_pattern = FILENAME_DATETIME_AZFP
+
+        # Class attributes
+        self.parameters = defaultdict(list)
+        self.unpacked_data = defaultdict(list)
+        self.sonar_type = "AZFP6"
+
+    def load_AZFP_xml(self, raw):
+        """
+        Parses the AZFP XML file embedded in the AZFP file.
+
+        Updates self.parameters
+        """
+        xml_byte_size = unpack("<I", raw.read(4))[0]
+        xml_string = raw.read(xml_byte_size)
+        self.unpacked_data["num_prev_xml_bytes"] = xml_byte_size
+
+        if int.from_bytes(raw.read(4), "little") != self.XML_END_FLAG:
+            logger.error("Error reading xml string")
+            raise ValueError("Error reading xml string")
+
+        xml_prev_byte_size = unpack("<I", raw.read(4))[0]  # read num bytes for prev record
+        self.unpacked_data["num_prev_xml_bytes"] = xml_prev_byte_size
+
+        parser = ET.XMLParser(encoding="iso-8859-5")
+        phase_number = None
+        for event, child in ET.iterparse(
+            BytesIO(xml_string), events=("start", "end"), parser=parser
+        ):
+            if event == "end" and child.tag == "Phases":
+                phase_number = None
+            if event == "start":
+                if len(child.tag) > 3 and not child.tag.startswith("VTX"):
+                    camel_case_tag = camelcase2snakecase(child.tag)
+                else:
+                    camel_case_tag = child.tag
+
+                if len(child.attrib) > 0:
+                    for key, val in child.attrib.items():
+                        attrib_tag = camel_case_tag + "_" + camelcase2snakecase(key)
+                        if phase_number is not None and camel_case_tag != "phase":
+                            attrib_tag += f"_phase{phase_number}"
+                        self.parameters[attrib_tag].append(val)
+                        if child.tag == "Phase":
+                            phase_number = val
+
+                if all(char == "\n" for char in child.text):
+                    continue
+
+                try:
+                    val = int(child.text)
+                except ValueError:
+                    try:
+                        val = float(child.text)
+                    except:
+                        val = child.text
+
+                if phase_number is not None and camel_case_tag != "phase":
+                    camel_case_tag += f"_phase{phase_number}"
+
+                # print(camel_case_tag, val)
+                self.parameters[camel_case_tag].append(val)
+
+        # Handling the case where there is only one value for each parameter
+        for key, val in self.parameters.items():
+            if len(val) == 1 and key != "phase_number":
+                self.parameters[key] = val[0]
+
+        self.parameters["phase_number"] = [str(n + 1) for n in range(self.parameters["num_phases"])]
+        # Gain was removed, for backward compatibility adding in a Gain=1 field
+        for phase in range(self.parameters["num_phases"]):
+            self.parameters[f"gain_phase{phase + 1}"] = [1] * self.parameters["num_freq"]
+
+        # from pprint import pprint as pp
+        # pp(self.parameters)
+
+    def _compute_temperature(self, ping_num, is_valid):
+        """
+        Compute temperature in celsius.
+
+        Parameters
+        ----------
+        ping_num
+            ping number
+        is_valid
+            whether the associated parameters have valid values
+        """
+        if not is_valid:
+            return np.nan
+
+        counts = self.unpacked_data["ancillary"][ping_num][4]
+        v_in = 2.5 * (counts / 65535)
+        R = (self.parameters["ka"] + self.parameters["kb"] * v_in) / (self.parameters["kc"] - v_in)
+
+        # fmt: off
+        T = 1 / (
+            self.parameters["A"]
+            + self.parameters["B"] * (np.log(R))
+            + self.parameters["C"] * (np.log(R) ** 3)
+        ) - 273
+        # fmt: on
+        return T
+
+    def _compute_tilt(self, ping_num, xy, is_valid):
+        """
+        Compute instrument tilt.
+
+        Parameters
+        ----------
+        ping_num
+            ping number
+        xy
+            either "X" or "Y"
+        is_valid
+            whether the associated parameters have valid values
+        """
+        if not is_valid:
+            return np.nan
+        else:
+            idx = 0 if xy == "X" else 1
+            N = self.unpacked_data["ancillary"][ping_num][idx]
+            a = self.parameters[f"{xy}_a"]
+            b = self.parameters[f"{xy}_b"]
+            c = self.parameters[f"{xy}_c"]
+            d = self.parameters[f"{xy}_d"]
+            return a + b * N + c * N**2 + d * N**3
+
+    def _compute_battery(self, ping_num, battery_type):
+        """
+        Compute battery voltage.
+
+        Parameters
+        ----------
+        ping_num
+            ping number
+        type
+            either "main" or "tx"
+        """
+        USL6_BAT_CONSTANT = (2.5 / 65535.0) * (86.6 + 475.0) / 86.6
+
+        if battery_type == "main":
+            N = self.unpacked_data["ancillary"][ping_num][2]
+        elif battery_type == "tx":
+            N = self.unpacked_data["ancillary"][ping_num][-2]
+
+        return N * USL6_BAT_CONSTANT
+
+    def _compute_pressure(self, ping_num, is_valid):
+        """
+        Compute pressure in decibar
+
+        Parameters
+        ----------
+        ping_num
+            ping number
+        is_valid
+            whether the associated parameters have valid values
+        """
+        if not is_valid or self.parameters["sensors_flag_pressure_sensor_installed"] == "no":
+            return np.nan
+
+        counts = self.unpacked_data["ancillary"][ping_num][3]
+        v_in = 2.5 * (counts / 65535)
+        P = v_in * self.parameters["a1"] + self.parameters["a0"]  # - 10.125
+        return P
+
+    def parse_raw(self):
+        """
+        Parse raw data file from AZFP echosounder.
+        """
+
+        # Read xml file into dict
+        fmap = fsspec.get_mapper(self.source_file, **self.storage_options)
+
+        # Set flags for presence of valid parameters for temperature and tilt
+        def _test_valid_params(params):
+            if all([np.isclose(self.parameters[p], 0) for p in params]):
+                return False
+            else:
+                return True
+
+        temperature_is_valid = _test_valid_params(["ka", "kb", "kc"])
+        pressure_is_valid = _test_valid_params(["a0", "a1"])
+        tilt_x_is_valid = _test_valid_params(["X_a", "X_b", "X_c"])
+        tilt_y_is_valid = _test_valid_params(["Y_a", "Y_b", "Y_c"])
+
+        with fmap.fs.open(fmap.root, "rb") as file:
+
+            if (
+                unpack("<I", file.read(4))[0] == self.XML_FILE_TYPE
+            ):  # first field should match hard-coded FILE_TYPE from manufacturer
+                self.load_AZFP_xml(file)
+            else:
+                raise ValueError("Unknown file type")
+
+            ping_num = 0
+            eof = False
+            while not eof:
+                try:
+                    header_flag, num_data_bytes = unpack("<II", file.read(8))
+                except:
+                    break
+
+                if header_flag == self.DATA_START_FLAG:
+                    # Reading will stop if the file contains an unexpected flag
+                    self.unpacked_data["num_data_bytes"].append(num_data_bytes)
+                    if self._split_header(file):
+                        # Appends the actual 'data values' to unpacked_data
+                        self._add_counts(file, ping_num)
+                        if ping_num == 0:
+                            # Display information about the file that was loaded in
+                            self._print_status()
+                        # Compute temperature from unpacked_data[ii]['ancillary][4]
+                        self.unpacked_data["temperature"].append(
+                            self._compute_temperature(ping_num, temperature_is_valid)
+                        )
+                        # Compute pressure from unpacked_data[ii]['ancillary'][3]
+                        self.unpacked_data["pressure"].append(
+                            self._compute_pressure(ping_num, pressure_is_valid)
+                        )
+                        # compute x tilt from unpacked_data[ii]['ancillary][0]
+                        self.unpacked_data["tilt_x"].append(
+                            self._compute_tilt(ping_num, "X", tilt_x_is_valid)
+                        )
+                        # Compute y tilt from unpacked_data[ii]['ancillary][1]
+                        self.unpacked_data["tilt_y"].append(
+                            self._compute_tilt(ping_num, "Y", tilt_y_is_valid)
+                        )
+                        # Compute cos tilt magnitude from tilt x and y values
+                        self.unpacked_data["cos_tilt_mag"].append(
+                            np.cos(
+                                (
+                                    np.sqrt(
+                                        self.unpacked_data["tilt_x"][ping_num] ** 2
+                                        + self.unpacked_data["tilt_y"][ping_num] ** 2
+                                    )
+                                )
+                                * np.pi
+                                / 180
+                            )
+                        )
+                        # Calculate voltage of main battery pack
+                        self.unpacked_data["battery_main"].append(
+                            self._compute_battery(ping_num, battery_type="main")
+                        )
+                        # If there is a Tx battery pack
+                        self.unpacked_data["battery_tx"].append(
+                            self._compute_battery(ping_num, battery_type="tx")
+                        )
+
+                        header_flag, num_data_bytes = unpack("<II", file.read(8))
+                        if header_flag != self.DATA_END_FLAG:
+                            logger.error("Invalid flag detected, possibly corrupted data file.")
+                            break
+                        if num_data_bytes != self.unpacked_data["num_data_bytes"][ping_num]:
+                            logger.error("Invalid data block size, possibly corrupted data file.")
+                            break
+                    else:
+                        break
+                else:
+                    # End of file
+                    eof = True
+                ping_num += 1
+
+        self._check_uniqueness()
+        self._get_ping_time()
+
+        # Explicitly cast frequency to a float in accordance with the SONAR-netCDF4 convention
+        self.unpacked_data["frequency"] = self.unpacked_data["frequency"].astype(np.float64)
+
+        # cast unpacked_data values to np arrays, so they are easier to reference
+        for key, val in self.unpacked_data.items():
+            # if it is not a nested list, make the value into a ndarray
+            if isinstance(val, (list, tuple)) and (not isinstance(val[0], (list, tuple))):
+                self.unpacked_data[key] = np.asarray(val)
+
+        # cast all list parameter values to np array, so they are easier to reference
+        for key, val in self.parameters.items():
+            if isinstance(val, (list, tuple)):
+                self.parameters[key] = np.asarray(val)
+
+        # Get frequency values
+        freq_old = self.unpacked_data["frequency"]
+
+        # Obtain sorted frequency indices
+        self.freq_ind_sorted = freq_old.argsort()
+
+        # Obtain sorted frequencies
+        self.freq_sorted = freq_old[self.freq_ind_sorted] * 1000.0
+
+        # Build Sv offset
+        self.Sv_offset = np.zeros_like(self.freq_sorted)
+        for ind, ich in enumerate(self.freq_ind_sorted):
+            self.Sv_offset[ind] = self._calc_Sv_offset(
+                self.freq_sorted[ind], self.unpacked_data["pulse_len"][ich]
+            )
+
+    def _print_status(self):
+        """Prints message to console giving information about the raw file being parsed."""
+        filename = os.path.basename(self.source_file)
+        date_vals = self.unpacked_data["date"][0]
+        timestamp = dt(
+            date_vals[0],
+            date_vals[1],
+            date_vals[2],
+            date_vals[3],
+            date_vals[4],
+            int(date_vals[5] + date_vals[6] / 100),
+        )
+
+        timestr = timestamp.strftime("%Y-%b-%d %H:%M:%S")
+        logger.info(f"parsing file {filename}, " f"time of first ping: {timestr}")
+
+    def _get_masked_data(self, rc):
+        """
+        Determine the datatype and size of the data
+
+        Parameters
+        ----------
+        rc
+            address byte code
+
+
+        Returns
+        -----------
+            byte_code
+                struct parse code
+            byte_size
+                number of bytes for each data block element
+            array_size
+                number of items in data block
+
+        """
+        dt = rc & self.RECORD_DATA_TYPE_MASK
+        array_size = (rc & self.ARRAY_BITS_MASK) + 1
+
+        if dt == 0x00:  # int16
+            byte_code = "h"
+            byte_size = 2
+        elif dt == 0x20:  # uint16
+            byte_code = "H"
+            byte_size = 2
+        elif dt == 0x40:  # int32
+            byte_code = "i"
+            byte_size = 4
+        elif dt == 0x60:  # int32
+            byte_code = "I"
+            byte_size = 4
+        elif dt == 0x80:  # int64
+            byte_code = "q"
+            byte_size = 8
+        elif dt == 0xA0:  # uint64
+            byte_code = "Q"
+            byte_size = 8
+        elif dt == 0xC0:  # double
+            byte_code = "d"
+            byte_size = 8
+        elif dt == 0xE0:  # uint8
+            byte_code = "c"
+            byte_size = 1
+        return byte_code, byte_size, array_size
+
+    def _split_header(self, raw):
+        """Splits the header information into a dictionary.
+        Modifies self.unpacked_data
+
+        Parameters
+        ----------
+        raw
+            open binary file
+        header_unpacked
+            output of struct unpack of raw file
+
+        Returns
+        -------
+            True or False depending on whether the unpacking was successful
+        """
+
+        header_byte_cnt = 4
+
+        # Read first 4 bytes which contain the first header record
+        rc, val = unpack("<HH", raw.read(4))
+        if val != self.HEADER_START_FLAG:
+            logger.error(f"Invalid header block, is this an {self.sonar_type} file?")
+            return False
+
+        self.unpacked_data[camelcase2snakecase(HEADER_FIELDS[0])].append(val)
+        for field in HEADER_FIELDS[1:]:
+            field = camelcase2snakecase(field)
+            rc = unpack("<H", raw.read(2))[0]
+            byte_code, byte_size, array_size = self._get_masked_data(rc)
+            val = unpack("<" + byte_code * array_size, raw.read(byte_size * array_size))
+            header_byte_cnt += 2 + byte_size * array_size
+
+            if val[0] == self.HEADER_END_FLAG:
+                self.unpacked_data[camelcase2snakecase(HEADER_FIELDS[-1])].append(val[0])
+                break
+
+            self.unpacked_data[field].append(*val if len(val) == 1 else [val])  # list(val)
+
+        if header_byte_cnt != self.unpacked_data["header_bytes"][0]:
+            logger.error(
+                "Error reading header: {} != {}".format(
+                    header_byte_cnt, self.unpacked_data["header_bytes"][0]
+                )
+            )
+            return False
+
+        return True
+
+    def _add_counts(self, raw, ping_num):
+        """Unpacks the echosounder raw data. Modifies self.unpacked_data."""
+        vv_tmp = [[]] * self.unpacked_data["num_chan"][ping_num]
+        for freq_ch in range(self.unpacked_data["num_chan"][ping_num]):
+            counts_byte_size = self.unpacked_data["num_bins"][ping_num][freq_ch]
+            if self.unpacked_data["data_type"][ping_num][freq_ch]:
+                if self.unpacked_data["avg_pings"][ping_num]:  # if pings are averaged over time
+                    divisor = (
+                        self.unpacked_data["ping_per_profile"][ping_num]
+                        * self.unpacked_data["range_samples_per_bin"][ping_num][freq_ch]
+                    )
+                else:
+                    divisor = self.unpacked_data["range_samples_per_bin"][ping_num][freq_ch]
+                ls = unpack(
+                    "<" + "I" * counts_byte_size, raw.read(counts_byte_size * 4)
+                )  # Linear sum
+                lso = unpack(
+                    "<" + "B" * counts_byte_size, raw.read(counts_byte_size * 1)
+                )  # linear sum overflow
+                v = (np.array(ls) + np.array(lso) * 4294967295) / divisor
+                v = (np.log10(v) - 2.5) * (8 * 65535) * self.parameters["DS"][freq_ch]
+                v[np.isinf(v)] = 0
+                vv_tmp[freq_ch] = v
+            else:
+                counts_chunk = raw.read(counts_byte_size * 2)
+                counts_unpacked = unpack("<" + "H" * counts_byte_size, counts_chunk)
+                vv_tmp[freq_ch] = counts_unpacked
+        self.unpacked_data["counts"].append(vv_tmp)
+
+        return True
+
+    def _check_uniqueness(self):
+        """Check for ping-by-ping consistency of sampling parameters and reduce if identical."""
+        if not self.unpacked_data:
+            self.parse_raw()
+
+        if (
+            np.array(self.unpacked_data["first_header_record"]).size != 1
+        ):  # profile_flag # Only check uniqueness once.
+            # fields with num_freq data
+            field_w_freq = (
+                "dig_rate",
+                "lock_out_index",
+                "num_bins",
+                "range_samples_per_bin",
+                "data_type",
+                # "gain", #Gain was removed from sensor in ULS6
+                "pulse_len",
+                "board_num",
+                "frequency",
+            )
+            # fields to reduce size if the same for all pings
+            field_include = (
+                "base_time",
+                "ping_period_counts",
+                "serial_number",
+                "burst_int",
+                "ping_per_profile",
+                "avg_pings",
+                "ping_period",
+                "phase",
+                "num_chan",
+                # "spare_chan",
+                "custom",
+            )
+            for field in field_w_freq:
+                uniq = np.unique(self.unpacked_data[field], axis=0)
+                if uniq.shape[0] == 1:
+                    self.unpacked_data[field] = uniq.squeeze()
+                else:
+                    raise ValueError(f"Header value {field} is not constant for each ping")
+            for field in field_include:
+                uniq = np.unique(self.unpacked_data[field])
+                if uniq.shape[0] == 1:
+                    self.unpacked_data[field] = uniq.squeeze()
+                elif uniq.shape[0] == 0 and field in OPTIONAL_HEADER_FIELDS:
+                    self.unpacked_data[field] = (
+                        None  # TODO: This may break sonar-netcdf4 conventions
+                    )
+                else:
+                    raise ValueError(f"Header value {field} is not constant for each ping")
+
+    def _get_gps_time(self):
+        """Assemble gps time from parsed values. This is an optional parameter, the values will be
+        0 if no GPS was attached during data collection"""
+        if not self.unpacked_data:
+            self.parse_raw()
+
+        np_time = []
+        for year, month, day, hour, min, sec, nsec in self.unpacked_data["gps_date_time"]:  #:
+            try:
+                np_time.append(
+                    np.datetime64(
+                        dt(year, month, day, hour, min, sec, int(sec + nsec / 100.0)).replace(
+                            tzinfo=None
+                        ),
+                        "[ns]",
+                    )
+                )
+            except:
+                np_time.append(np.int64(0))
+        return np_time
+
+    def _get_ping_time(self):
+        """Assemble ping time from parsed values."""
+
+        if not self.unpacked_data:
+            self.parse_raw()
+
+        ping_time = []
+        for year, month, day, hour, min, sec, nsec in self.unpacked_data["date"]:
+            ping_time.append(
+                np.datetime64(
+                    dt(year, month, day, hour, min, int(sec + nsec / 100.0)).replace(tzinfo=None),
+                    "[ns]",
+                )  # + np.timedelta64(nsec, 'ns')
+            )
+        self.ping_time = ping_time
+
+    @staticmethod
+    def _calc_Sv_offset(freq, pulse_len):
+        """
+        Calculate the compensation factor for Sv calculation.
+
+        Parameters
+        ----------
+        freq : number
+            transmit frequency
+        pulse_len : number
+            pulse length
+        """
+        # Check if the specified freq is in the allowable Sv_offset dict
+        if freq not in SV_OFFSET.keys():
+            raise ValueError(
+                f"Frequency {freq} Hz is not in the Sv offset dictionary! "
+                "Please contact AZFP Environmental Sciences "
+                "and raise an issue in the echopype repository."
+            )
+
+        # Check if the specified freq-pulse length combination is in the allowable Sv_offset dict
+        if pulse_len not in SV_OFFSET[freq]:
+            raise ValueError(
+                f"Pulse length {pulse_len} us is not in the Sv offset dictionary "
+                f"for the {freq} Hz channel! "  # add freq info
+                "Please contact AZFP Environmental Sciences "
+                "and raise an issue in the echopype repository."
+            )
+
+        return SV_OFFSET[freq][pulse_len]
+
+
+def is_AZFP6(raw_file):
+    """
+    Check if the provided file has a .azfp extension.
+
+    Parameters:
+    raw_file (str): The name of the file to check.
+
+    Returns:
+    bool: True if the file has a .azfp extension, False otherwise.
+    """
+
+    # Check if the input is a string
+    if not isinstance(raw_file, str):
+        return False  # Return False if the input is not a string
+
+    # Use the str.lower() method to check for the .azfp extension
+    has_azfp_extension = raw_file.lower().endswith(".azfp")
+
+    # Return the result of the check
+    return has_azfp_extension