--- conflicted
+++ resolved
@@ -53,9 +53,7 @@
         self.ch_ids = []                      # List of all channel ids
         self.recorded_ch_ids = []
         self.timestamp_pattern = re.compile(regex)
-<<<<<<< HEAD
         self.nmea_gps_sentence = nmea_gps_sentence  # select GPS datagram in _set_platform_dict()
-=======
         self._water_level = None
 
     @property
@@ -65,7 +63,6 @@
     @water_level.setter
     def water_level(self, water_level):
         self._water_level = water_level
->>>>>>> d23f825a
 
     def _read_datagrams(self, fid):
         """
