--- conflicted
+++ resolved
@@ -28,13 +28,9 @@
 
         # Returns specific EchoData object
         if echo_type == "EK60":
-<<<<<<< HEAD
             return SetGroupsEK60(file_path, compress)
-=======
-            return SetGroupsEK60(file_path)
         elif echo_type == "EK80":
             return SetGroupsEK80(file_path)
->>>>>>> 072f275c
         elif echo_type == "AZFP":
             return SetGroupsAZFP(file_path, compress)
         else:
