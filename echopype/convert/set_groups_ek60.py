import warnings
from collections import defaultdict
from datetime import datetime as dt

import numpy as np
import xarray as xr
from _echopype_version import version as ECHOPYPE_VERSION

<<<<<<< HEAD
from ..utils.coding import set_encodings
from .set_groups_base import DEFAULT_CHUNK_SIZE, SetGroupsBase
=======
from .set_groups_base import (
    DEFAULT_BEAM_COORD_ATTRS,
    DEFAULT_CHUNK_SIZE,
    SetGroupsBase,
    set_encodings,
)
>>>>>>> cfde1ec1


class SetGroupsEK60(SetGroupsBase):
    """Class for saving groups to netcdf or zarr from EK60 data files."""

    def __init__(self, *args, **kwargs):
        super().__init__(*args, **kwargs)

        self.old_ping_time = None
        # correct duplicate ping_time
        for ch in self.parser_obj.config_datagram["transceivers"].keys():
            ping_time = self.parser_obj.ping_time[ch]
            _, unique_idx = np.unique(ping_time, return_index=True)
            duplicates = np.invert(np.isin(np.arange(len(ping_time)), unique_idx))
            if duplicates.any():
                if self.old_ping_time is None:
                    if (
                        len({arr.shape for arr in self.parser_obj.ping_time.values()})
                        == 1
                        and np.unique(
                            np.stack(self.parser_obj.ping_time.values()), axis=0
                        ).shape[0]
                        == 1
                    ):
                        self.old_ping_time = self.parser_obj.ping_time[ch]
                    else:
                        ping_times = [
                            xr.DataArray(arr, dims="ping_time")
                            for arr in self.parser_obj.ping_time.values()
                        ]
                        self.old_ping_time = xr.concat(ping_times, dim="ping_time")

                backscatter_r = self.parser_obj.ping_data_dict["power"][ch]
                # indexes of duplicates including the originals
                # (if there are 2 times that are the same, both will be included)
                (all_duplicates_idx,) = np.where(
                    np.isin(ping_time, ping_time[duplicates][0])
                )
                if np.array_equal(
                    backscatter_r[all_duplicates_idx[0]],
                    backscatter_r[all_duplicates_idx[1]],
                ):
                    warnings.warn(
                        "duplicate pings with identical values detected; the duplicate pings will be removed"  # noqa
                    )
                    for v in self.parser_obj.ping_data_dict.values():
                        if v[ch] is None or len(v[ch]) == 0:
                            continue
                        if isinstance(v[ch], np.ndarray):
                            v[ch] = v[ch][unique_idx]
                        else:
                            v[ch] = [v[ch][i] for i in unique_idx]
                    self.parser_obj.ping_time[ch] = self.parser_obj.ping_time[ch][
                        unique_idx
                    ]
                else:
                    warnings.warn(
                        "duplicate ping times detected; the duplicate times will be incremented by 1 nanosecond and remain in the ping_time coordinate. The original ping times will be preserved in the Provenance group"  # noqa
                    )

                    deltas = duplicates * np.timedelta64(1, "ns")
                    new_ping_time = ping_time + deltas
                    self.parser_obj.ping_time[ch] = new_ping_time

    def set_provenance(self) -> xr.Dataset:
        """Set the Provenance group."""
        # Collect variables
        prov_dict = {
            "conversion_software_name": "echopype",
            "conversion_software_version": ECHOPYPE_VERSION,
            "conversion_time": dt.utcnow().isoformat(timespec="seconds")
            + "Z",  # use UTC time
            "src_filenames": self.input_file,
            "duplicate_ping_times": 1 if self.old_ping_time is not None else 0,
        }
        # Save
        if self.old_ping_time is not None:
            ds = xr.Dataset(data_vars={"old_ping_time": self.old_ping_time})
        else:
            ds = xr.Dataset()
        ds = ds.assign_attrs(prov_dict)
        return ds

    def set_env(self) -> xr.Dataset:
        """Set the Environment group."""
        ch_ids = list(self.parser_obj.config_datagram["transceivers"].keys())
        ds_env = []
        # Loop over channels
        for ch in ch_ids:
            ds_tmp = xr.Dataset(
                {
                    "absorption_indicative": (
                        ["ping_time"],
                        self.parser_obj.ping_data_dict["absorption_coefficient"][ch],
                        {
                            "long_name": "Indicative acoustic absorption",
                            "units": "dB/m",
                            "valid_min": 0.0,
                        },
                    ),
                    "sound_speed_indicative": (
                        ["ping_time"],
                        self.parser_obj.ping_data_dict["sound_velocity"][ch],
                        {
                            "long_name": "Indicative sound speed",
                            "standard_name": "speed_of_sound_in_sea_water",
                            "units": "m/s",
                            "valid_min": 0.0,
                        },
                    ),
                },
                coords={
                    "ping_time": (
                        ["ping_time"],
                        self.parser_obj.ping_time[ch],
                        {
                            "axis": "T",
                            "long_name": "Timestamps for NMEA position datagrams",
                            "standard_name": "time",
                        },
                    )
                },
            )
            # Attach frequency dimension/coordinate
            ds_tmp = ds_tmp.expand_dims(
                {
                    "frequency": [
                        self.parser_obj.config_datagram["transceivers"][ch]["frequency"]
                    ]
                }
            )
            ds_tmp["frequency"] = ds_tmp["frequency"].assign_attrs(
                units="Hz",
                long_name="Transducer frequency",
                valid_min=0.0,
            )
            ds_env.append(ds_tmp)

        # Merge data from all channels
        ds = xr.merge(ds_env)

        return set_encodings(ds)

    def set_sonar(self) -> xr.Dataset:
        """Set the Sonar group."""
        # Assemble sonar group dictionary
        sonar_dict = {
            "sonar_manufacturer": "Simrad",
            "sonar_model": self.parser_obj.config_datagram["sounder_name"],
            "sonar_serial_number": "",
            "sonar_software_name": "",
            "sonar_software_version": self.parser_obj.config_datagram["version"],
            "sonar_type": "echosounder",
        }
        ds = xr.Dataset()
        ds = ds.assign_attrs(sonar_dict)
        return ds

    def set_platform(self, NMEA_only=False) -> xr.Dataset:
        """Set the Platform group."""

        # Collect variables
        # Read lat/long from NMEA datagram
        location_time, msg_type, lat, lon = self._parse_NMEA()

        # NMEA dataset: variables filled with nan if do not exist
        ds = xr.Dataset(
            {
                "latitude": (
                    ["location_time"],
                    lat,
                    {
                        "long_name": "Platform latitude",
                        "standard_name": "latitude",
                        "units": "degrees_north",
                        "valid_range": (-90.0, 90.0),
                    },
                ),
                "longitude": (
                    ["location_time"],
                    lon,
                    {
                        "long_name": "Platform longitude",
                        "standard_name": "longitude",
                        "units": "degrees_east",
                        "valid_range": (-180.0, 180.0),
                    },
                ),
                "sentence_type": (["location_time"], msg_type),
            },
            coords={
                "location_time": (
                    ["location_time"],
                    location_time,
                    {
                        "axis": "T",
                        "long_name": "Timestamps for NMEA position datagrams",
                        "standard_name": "time",
                    },
                )
            },
        )
        ds = ds.chunk({"location_time": DEFAULT_CHUNK_SIZE["ping_time"]})

        if not NMEA_only:
            ch_ids = list(self.parser_obj.config_datagram["transceivers"].keys())

            # TODO: consider allow users to set water_level like in EK80?
            # if self.ui_param['water_level'] is not None:
            #     water_level = self.ui_param['water_level']
            # else:
            #     water_level = np.nan
            #     print('WARNING: The water_level_draft was not in the file. Value '
            #           'set to None.')

            # Loop over channels and merge all
            ds_plat = []
            for ch in ch_ids:
                ds_tmp = xr.Dataset(
                    {
                        "pitch": (
                            ["ping_time"],
                            self.parser_obj.ping_data_dict["pitch"][ch],
                            {
                                "long_name": "Platform pitch",
                                "standard_name": "platform_pitch_angle",
                                "units": "arc_degree",
                                "valid_range": (-90.0, 90.0),
                            },
                        ),
                        "roll": (
                            ["ping_time"],
                            self.parser_obj.ping_data_dict["roll"][ch],
                            {
                                "long_name": "Platform roll",
                                "standard_name": "platform_roll_angle",
                                "units": "arc_degree",
                                "valid_range": (-90.0, 90.0),
                            },
                        ),
                        "heave": (
                            ["ping_time"],
                            self.parser_obj.ping_data_dict["heave"][ch],
                            {
                                "long_name": "Platform heave",
                                "standard_name": "platform_heave_angle",
                                "units": "arc_degree",
                                "valid_range": (-90.0, 90.0),
                            },
                        ),
                        "water_level": (
                            ["ping_time"],
                            self.parser_obj.ping_data_dict["transducer_depth"][ch],
                            {
                                "long_name": "z-axis distance from the platform coordinate system "
                                "origin to the sonar transducer",
                                "units": "m",
                            },
                        ),
                    },
                    coords={
                        "ping_time": (
                            ["ping_time"],
                            self.parser_obj.ping_time[ch],
                            {
                                "axis": "T",
                                "long_name": "Timestamps for position datagrams",
                                "standard_name": "time",
                            },
                        )
                    },
                    attrs={
                        "platform_code_ICES": self.ui_param["platform_code_ICES"],
                        "platform_name": self.ui_param["platform_name"],
                        "platform_type": self.ui_param["platform_type"],
                    },
                )

                # Attach frequency dimension/coordinate
                ds_tmp = ds_tmp.expand_dims(
                    {
                        "frequency": [
                            self.parser_obj.config_datagram["transceivers"][ch][
                                "frequency"
                            ]
                        ]
                    }
                )
                ds_tmp["frequency"] = ds_tmp["frequency"].assign_attrs(
                    units="Hz",
                    long_name="Transducer frequency",
                    valid_min=0.0,
                )
                ds_plat.append(ds_tmp)

            # Merge data from all channels
            # TODO: for current test data we see all
            #  pitch/roll/heave are the same for all freq channels
            #  consider only saving those from the first channel
            ds_plat = xr.merge(ds_plat)

            # Merge with NMEA data
            ds = xr.merge([ds, ds_plat], combine_attrs="override")

            ds = ds.chunk({"ping_time": DEFAULT_CHUNK_SIZE["ping_time"]})

        return set_encodings(ds)

    def set_beam(self) -> xr.Dataset:
        """Set the Beam group."""
        # Get channel keys and frequency
        ch_ids = list(self.parser_obj.config_datagram["transceivers"].keys())
        freq = np.array(
            [
                v["frequency"]
                for v in self.parser_obj.config_datagram["transceivers"].values()
            ]
        )

        # Channel-specific variables
        params = [
            "channel_id",
            "beam_type",
            "beamwidth_alongship",
            "beamwidth_athwartship",
            "dir_x",
            "dir_y",
            "dir_z",
            "angle_offset_alongship",
            "angle_offset_athwartship",
            "angle_sensitivity_alongship",
            "angle_sensitivity_athwartship",
            "pos_x",
            "pos_y",
            "pos_z",
            "equivalent_beam_angle",
            "gpt_software_version",
            "gain",
        ]
        beam_params = defaultdict()
        for param in params:
            beam_params[param] = [
                self.parser_obj.config_datagram["transceivers"][ch_seq].get(
                    param, np.nan
                )
                for ch_seq in ch_ids
            ]

        # TODO: Need to discuss if to remove INDEX2POWER factor from the backscatter_r
        #  currently this factor is multiplied to the raw data before backscatter_r is saved.
        #  This is if we are encoding only raw data to the .nc/zarr file.
        #  Need discussion since then the units won't match
        #  with convention (though it didn't match already...).
        # Assemble variables into a dataset
        ds = xr.Dataset(
            {
                "channel_id": (["frequency"], beam_params["channel_id"]),
                "beam_type": (
                    "frequency",
                    beam_params["beam_type"],
                    {"long_name": "type of transducer (0-single, 1-split)"},
                ),
                # TODO: check EK60 data spec:
                #  the beamwidths provided are most likely 2-way beamwidth so below needs to change
                "beamwidth_receive_alongship": (
                    ["frequency"],
                    beam_params["beamwidth_alongship"],
                    {
                        "long_name": "Half power one-way receive beam width along "
                        "alongship axis of beam",
                        "units": "arc_degree",
                        "valid_range": (0.0, 360.0),
                    },
                ),
                "beamwidth_receive_athwartship": (
                    ["frequency"],
                    beam_params["beamwidth_athwartship"],
                    {
                        "long_name": "Half power one-way receive beam width along "
                        "athwartship axis of beam",
                        "units": "arc_degree",
                        "valid_range": (0.0, 360.0),
                    },
                ),
                "beamwidth_transmit_alongship": (
                    ["frequency"],
                    beam_params["beamwidth_alongship"],
                    {
                        "long_name": "Half power one-way transmit beam width along "
                        "alongship axis of beam",
                        "units": "arc_degree",
                        "valid_range": (0.0, 360.0),
                    },
                ),
                "beamwidth_transmit_athwartship": (
                    ["frequency"],
                    beam_params["beamwidth_athwartship"],
                    {
                        "long_name": "Half power one-way transmit beam width along "
                        "athwartship axis of beam",
                        "units": "arc_degree",
                        "valid_range": (0.0, 360.0),
                    },
                ),
                "beam_direction_x": (
                    ["frequency"],
                    beam_params["dir_x"],
                    {
                        "long_name": "x-component of the vector that gives the pointing "
                        "direction of the beam, in sonar beam coordinate "
                        "system",
                        "units": "1",
                        "valid_range": (-1.0, 1.0),
                    },
                ),
                "beam_direction_y": (
                    ["frequency"],
                    beam_params["dir_y"],
                    {
                        "long_name": "y-component of the vector that gives the pointing "
                        "direction of the beam, in sonar beam coordinate "
                        "system",
                        "units": "1",
                        "valid_range": (-1.0, 1.0),
                    },
                ),
                "beam_direction_z": (
                    ["frequency"],
                    beam_params["dir_z"],
                    {
                        "long_name": "z-component of the vector that gives the pointing "
                        "direction of the beam, in sonar beam coordinate "
                        "system",
                        "units": "1",
                        "valid_range": (-1.0, 1.0),
                    },
                ),
                "angle_offset_alongship": (
                    ["frequency"],
                    beam_params["angle_offset_alongship"],
                    {"long_name": "electrical alongship angle of the transducer"},
                ),
                "angle_offset_athwartship": (
                    ["frequency"],
                    beam_params["angle_offset_athwartship"],
                    {"long_name": "electrical athwartship angle of the transducer"},
                ),
                "angle_sensitivity_alongship": (
                    ["frequency"],
                    beam_params["angle_sensitivity_alongship"],
                    {"long_name": "alongship sensitivity of the transducer"},
                ),
                "angle_sensitivity_athwartship": (
                    ["frequency"],
                    beam_params["angle_sensitivity_athwartship"],
                    {"long_name": "athwartship sensitivity of the transducer"},
                ),
                "equivalent_beam_angle": (
                    ["frequency"],
                    beam_params["equivalent_beam_angle"],
                    {
                        "long_name": "Equivalent beam angle",
                        "units": "sr",
                        "valid_range": (0.0, 4 * np.pi),
                    },
                ),
                "transducer_offset_x": (
                    ["frequency"],
                    beam_params["pos_x"],
                    {
                        "long_name": "x-axis distance from the platform coordinate system "
                        "origin to the sonar transducer",
                        "units": "m",
                    },
                ),
                "transducer_offset_y": (
                    ["frequency"],
                    beam_params["pos_y"],
                    {
                        "long_name": "y-axis distance from the platform coordinate system "
                        "origin to the sonar transducer",
                        "units": "m",
                    },
                ),
                "transducer_offset_z": (
                    ["frequency"],
                    beam_params["pos_z"],
                    {
                        "long_name": "z-axis distance from the platform coordinate system "
                        "origin to the sonar transducer",
                        "units": "m",
                    },
                ),
                "gain_correction": (
                    ["frequency"],
                    beam_params["gain"],
                    {"long_name": "Gain correction", "units": "dB"},
                ),
                "gpt_software_version": (
                    ["frequency"],
                    beam_params["gpt_software_version"],
                ),
            },
            coords={
                "frequency": (
                    ["frequency"],
                    freq,
                    DEFAULT_BEAM_COORD_ATTRS["frequency"],
                )
            },
            attrs={"beam_mode": "vertical", "conversion_equation_t": "type_3"},
        )

        # Construct Dataset with ping-by-ping data from all channels
        ds_backscatter = []
        for ch in ch_ids:
            data_shape = self.parser_obj.ping_data_dict["power"][ch].shape
            ds_tmp = xr.Dataset(
                {
                    "backscatter_r": (
                        ["ping_time", "range_bin"],
                        self.parser_obj.ping_data_dict["power"][ch],
                        {"long_name": "Backscatter power", "units": "dB"},
                    ),
                    "sample_interval": (
                        ["ping_time"],
                        self.parser_obj.ping_data_dict["sample_interval"][ch],
                        {
                            "long_name": "Interval between recorded raw data samples",
                            "units": "s",
                            "valid_min": 0.0,
                        },
                    ),
                    "transmit_bandwidth": (
                        ["ping_time"],
                        self.parser_obj.ping_data_dict["bandwidth"][ch],
                        {
                            "long_name": "Nominal bandwidth of transmitted pulse",
                            "units": "Hz",
                            "valid_min": 0.0,
                        },
                    ),
                    "transmit_duration_nominal": (
                        ["ping_time"],
                        self.parser_obj.ping_data_dict["pulse_length"][ch],
                        {
                            "long_name": "Nominal bandwidth of transmitted pulse",
                            "units": "s",
                            "valid_min": 0.0,
                        },
                    ),
                    "transmit_power": (
                        ["ping_time"],
                        self.parser_obj.ping_data_dict["transmit_power"][ch],
                        {
                            "long_name": "Nominal transmit power",
                            "units": "W",
                            "valid_min": 0.0,
                        },
                    ),
                    "data_type": (
                        ["ping_time"],
                        self.parser_obj.ping_data_dict["mode"][ch],
                        {
                            "long_name": "recorded data type (1-power only, 2-angle only 3-power and angle)"  # noqa
                        },
                    ),
                    "count": (
                        ["ping_time"],
                        self.parser_obj.ping_data_dict["count"][ch],
                        {"long_name": "Number of samples "},
                    ),
                    "offset": (
                        ["ping_time"],
                        self.parser_obj.ping_data_dict["offset"][ch],
                        {"long_name": "Offset of first sample"},
                    ),
                    "transmit_mode": (
                        ["ping_time"],
                        self.parser_obj.ping_data_dict["transmit_mode"][ch],
                        {
                            "long_name": "0 = Active, 1 = Passive, 2 = Test, -1 = Unknown"
                        },
                    ),
                },
                coords={
                    "ping_time": (
                        ["ping_time"],
                        self.parser_obj.ping_time[ch],
                        DEFAULT_BEAM_COORD_ATTRS["ping_time"],
                    ),
                    "range_bin": (
                        ["range_bin"],
                        np.arange(data_shape[1]),
                        DEFAULT_BEAM_COORD_ATTRS["range_bin"],
                    ),
                },
            )

            # TODO: below needs to be changed to use
            #  self.convert_obj.ping_data_dict['mode'][ch] == 3
            #  1 = Power only, 2 = Angle only 3 = Power & Angle
            # Set angle data if in split beam mode (beam_type == 1)
            # because single beam mode (beam_type == 0) does not record angle data
            if self.parser_obj.config_datagram["transceivers"][ch]["beam_type"] == 1:
                ds_tmp = ds_tmp.assign(
                    {
                        "angle_athwartship": (
                            ["ping_time", "range_bin"],
                            self.parser_obj.ping_data_dict["angle"][ch][:, :, 0],
                            {"long_name": "electrical athwartship angle"},
                        ),
                        "angle_alongship": (
                            ["ping_time", "range_bin"],
                            self.parser_obj.ping_data_dict["angle"][ch][:, :, 1],
                            {"long_name": "electrical alongship angle"},
                        ),
                    }
                )

            # Attach frequency dimension/coordinate
            ds_tmp = ds_tmp.expand_dims(
                {
                    "frequency": [
                        self.parser_obj.config_datagram["transceivers"][ch]["frequency"]
                    ]
                }
            )
            ds_tmp["frequency"] = ds_tmp["frequency"].assign_attrs(
                units="Hz",
                long_name="Transducer frequency",
                valid_min=0.0,
            )
            ds_backscatter.append(ds_tmp)

        # Merge data from all channels
        ds = xr.merge(
            [ds, xr.merge(ds_backscatter)], combine_attrs="override"
        )  # override keeps the Dataset attributes

        return set_encodings(ds)

    def set_vendor(self) -> xr.Dataset:
        # Retrieve pulse length and sa correction
        config = self.parser_obj.config_datagram["transceivers"]
        freq = [v["frequency"] for v in config.values()]
        pulse_length = np.array([v["pulse_length_table"] for v in config.values()])
        gain = np.array([v["gain_table"] for v in config.values()])
        sa_correction = [v["sa_correction_table"] for v in config.values()]
        # Save pulse length and sa correction
        ds = xr.Dataset(
            {
                "sa_correction": (["frequency", "pulse_length_bin"], sa_correction),
                "gain_correction": (["frequency", "pulse_length_bin"], gain),
                "pulse_length": (["frequency", "pulse_length_bin"], pulse_length),
            },
            coords={
                "frequency": (
                    ["frequency"],
                    freq,
                    {
                        "units": "Hz",
                        "long_name": "Transducer frequency",
                        "valid_min": 0.0,
                    },
                ),
                "pulse_length_bin": (
                    ["pulse_length_bin"],
                    np.arange(pulse_length.shape[1]),
                ),
            },
        )
        return ds<|MERGE_RESOLUTION|>--- conflicted
+++ resolved
@@ -6,17 +6,12 @@
 import xarray as xr
 from _echopype_version import version as ECHOPYPE_VERSION
 
-<<<<<<< HEAD
 from ..utils.coding import set_encodings
-from .set_groups_base import DEFAULT_CHUNK_SIZE, SetGroupsBase
-=======
-from .set_groups_base import (
-    DEFAULT_BEAM_COORD_ATTRS,
-    DEFAULT_CHUNK_SIZE,
-    SetGroupsBase,
-    set_encodings,
-)
->>>>>>> cfde1ec1
+
+# fmt: off
+from .set_groups_base import DEFAULT_BEAM_COORD_ATTRS, DEFAULT_CHUNK_SIZE, SetGroupsBase
+
+# fmt: on
 
 
 class SetGroupsEK60(SetGroupsBase):
