--- conflicted
+++ resolved
@@ -156,82 +156,6 @@
     def set_beam(self, ch_ids, bb, path):
         """Set the Beam group.
         """
-<<<<<<< HEAD
-        config = self.convert_obj.config_datagram['configuration']
-        # Order channels based on config because channel ordering from ping_data_dict is not always the same
-        ping_data_channels = config.keys()
-        ch_idx = [ch_ids.index(ch) for ch in ping_data_channels if ch in ch_ids]
-        ch_ids = np.array(ch_ids)[ch_idx]
-        freq = np.array([config[x]['transducer_frequency'] for x in ch_ids], dtype=int)
-        tx_num = len(ch_ids)
-        ping_num = len(self.convert_obj.ping_time)
-
-        # TODO How to determine if a CW data set is split beam or single beam, and how many splits?
-        # TODO: @ngkavin: this line below doesn't make sense: many bb data have 4 channels also.
-        max_splits = max([n_c for n_c in self.convert_obj.n_complex_dict.values()]) if bb else 4
-        if bb:
-            shape = (tx_num, ping_num, -1, max_splits)
-            backscatter = self.convert_obj.ping_data_dict['complex'].reshape(shape)
-            backscatter = np.moveaxis(backscatter, 3, 1)[ch_idx]
-
-        # Loop through each transducer for channel-specific variables
-        beam_dict = dict()
-        beam_dict['gain_correction'] = np.zeros(shape=(tx_num,), dtype='float32')
-        beam_dict['wbt_software_version'] = []
-        beam_dict['channel_id'] = []
-
-        params = ['beam_width_alongship', 'beam_width_athwartship', 'beam_width_alongship',
-                  'beam_width_athwartship', 'transducer_alpha_x', 'transducer_alpha_y',
-                  'transducer_alpha_z', 'angle_offset_alongship', 'angle_offset_athwartship',
-                  'angle_sensitivity_alongship', 'angle_sensitivity_athwartship', 'transducer_offset_x',
-                  'transducer_offset_y', 'transducer_offset_z', 'equivalent_beam_angle']
-
-        beam_par = defaultdict(lambda: np.zeros(shape=(tx_num,), dtype='float32'))
-        c_seq = 0
-        for k, c in config.items():
-            if k not in ch_ids:
-                continue
-            for param in params:
-                beam_par[param][c_seq] = c.get(param, np.nan)
-
-            beam_dict['gain_correction'][c_seq] = c['gain'][c_seq]
-            # Save parameters that are not floats
-            beam_dict['wbt_software_version'].append(c['transceiver_software_version'])
-            beam_dict['channel_id'].append(c['channel_id'])
-            c_seq += 1
-
-        if bb:
-            # Check to see if instrument records complex power data without
-            # supplying the frequency start and end for every channel
-            if all(ch in self.convert_obj.ping_data_dict['frequency_start'] for ch in ch_ids):
-                freq_start = np.array([self.convert_obj.ping_data_dict['frequency_start'][x][0]
-                                      for x in ch_ids], dtype=int)
-                freq_end = np.array([self.convert_obj.ping_data_dict['frequency_end'][x][0]
-                                    for x in ch_ids], dtype=int)
-            else:
-                freq_start = np.array([config[x].get('transducer_frequency_minimum', np.nan)
-                                       for x in ch_ids], dtype=int)
-                freq_end = np.array([config[x].get('transducer_frequency_maximum', np.nan)
-                                     for x in ch_ids], dtype=int)
-
-        # Match timestamp of each ping in power data with ping_time for each channel
-        # If all channels ping at the same time then ch_indices equals the ping_time
-        ch_indices = np.array(list(self.convert_obj.ch_ping_idx.values()))
-        pulse_length_name = 'pulse_duration' if 'pulse_duration' in self.convert_obj.ping_data_dict else 'pulse_length'
-        ping_params = [pulse_length_name, 'transmit_power', 'sample_interval', 'slope']
-        ping_param_dict = {}
-        for param in ping_params:
-            tmp_arr = np.full((tx_num, ping_num), np.nan)
-            for ch in ch_idx:
-                tmp_arr[ch, ch_indices[ch]] = \
-                    np.array(list(self.convert_obj.ping_data_dict[param].values()))[ch]
-            ping_param_dict[param] = tmp_arr
-
-
-        # Convert np.datetime64 numbers to seconds since 1900-01-01
-        # due to xarray.to_netcdf() error on encoding np.datetime64 objects directly
-        ping_time = (self.convert_obj.ping_time - np.datetime64('1900-01-01T00:00:00')) / np.timedelta64(1, 's')
-=======
         # Assemble Dataset for channel-specific Beam group variables
         params = [
             'beam_width_alongship',
@@ -257,7 +181,6 @@
             beam_params[param] = ([self.convert_obj.config_datagram['configuration'][k].get(param, np.nan)
                                    for k in ch_ids])
         freq = [self.convert_obj.config_datagram['configuration'][k]['transducer_frequency'] for k in ch_ids]
->>>>>>> 7f6330bb
 
         ds = xr.Dataset(
             {
@@ -268,98 +191,6 @@
                                                               'alongship axis of beam',
                                                  'units': 'arc_degree',
                                                  'valid_range': (0.0, 360.0)}),
-<<<<<<< HEAD
-             'beam_direction_x': (['frequency'], beam_par['beam_direction_x'],
-                                  {'long_name': 'x-component of the vector that gives the pointing '
-                                                'direction of the beam, in sonar beam coordinate '
-                                                'system',
-                                   'units': '1',
-                                   'valid_range': (-1.0, 1.0)}),
-             'beam_direction_y': (['frequency'], beam_par['beam_direction_x'],
-                                  {'long_name': 'y-component of the vector that gives the pointing '
-                                                'direction of the beam, in sonar beam coordinate '
-                                                'system',
-                                   'units': '1',
-                                   'valid_range': (-1.0, 1.0)}),
-             'beam_direction_z': (['frequency'], beam_par['beam_direction_x'],
-                                  {'long_name': 'z-component of the vector that gives the pointing '
-                                                'direction of the beam, in sonar beam coordinate '
-                                                'system',
-                                   'units': '1',
-                                   'valid_range': (-1.0, 1.0)}),
-             'angle_offset_alongship': (['frequency'], beam_par['angle_offset_alongship'],
-                                        {'long_name': 'electrical alongship angle of the transducer'}),
-             'angle_offset_athwartship': (['frequency'], beam_par['angle_offset_athwartship'],
-                                          {'long_name': 'electrical athwartship angle of the transducer'}),
-             'angle_sensitivity_alongship': (['frequency'], beam_par['angle_sensitivity_alongship'],
-                                             {'long_name': 'alongship sensitivity of the transducer'}),
-             'angle_sensitivity_athwartship': (['frequency'], beam_par['angle_sensitivity_athwartship'],
-                                               {'long_name': 'athwartship sensitivity of the transducer'}),
-             'equivalent_beam_angle': (['frequency'], beam_par['equivalent_beam_angle'],
-                                       {'long_name': 'Equivalent beam angle',
-                                        'units': 'sr',
-                                        'valid_range': (0.0, 4 * np.pi)}),
-             'gain_correction': (['frequency'], beam_dict['gain_correction'],
-                                 {'long_name': 'Gain correction',
-                                  'units': 'dB'}),
-             'sample_interval': (['frequency', 'ping_time'], ping_param_dict['sample_interval'],
-                                 {'long_name': 'Interval between recorded raw data samples',
-                                  'units': 's',
-                                  'valid_min': 0.0}),
-             'transmit_duration_nominal': (['frequency', 'ping_time'], ping_param_dict[pulse_length_name],
-                                           {'long_name': 'Nominal bandwidth of transmitted pulse',
-                                            'units': 's',
-                                            'valid_min': 0.0}),
-             'transmit_power': (['frequency', 'ping_time'], ping_param_dict['transmit_power'],
-                                {'long_name': 'Nominal transmit power',
-                                 'units': 'W',
-                                 'valid_min': 0.0}),
-             'transducer_offset_x': (['frequency'], beam_par['transducer_offset_x'],
-                                     {'long_name': 'x-axis distance from the platform coordinate system '
-                                                   'origin to the sonar transducer',
-                                      'units': 'm'}),
-             'transducer_offset_y': (['frequency'], beam_par['transducer_offset_y'],
-                                     {'long_name': 'y-axis distance from the platform coordinate system '
-                                                   'origin to the sonar transducer',
-                                      'units': 'm'}),
-             'transducer_offset_z': (['frequency'], beam_par['transducer_offset_z'],
-                                     {'long_name': 'z-axis distance from the platform coordinate system '
-                                                   'origin to the sonar transducer',
-                                      'units': 'm'}),
-             'slope': (['frequency', 'ping_time'], ping_param_dict['slope'])},
-            coords={'frequency': (['frequency'], freq,
-                                  {'units': 'Hz',
-                                   'long_name': 'Transducer frequency',
-                                   'valid_min': 0.0}),
-                    'ping_time': (['ping_time'], ping_time,
-                                  {'axis': 'T',
-                                   'calendar': 'gregorian',
-                                   'long_name': 'Timestamp of each ping',
-                                   'standard_name': 'time',
-                                   'units': 'seconds since 1900-01-01'})},
-            attrs={'beam_mode': 'vertical',
-                   'conversion_equation_t': 'type_3'})
-        # Save broadband backscatter if present
-        if bb:
-            ds_bb = xr.Dataset(
-                {'backscatter_r': (['frequency', 'quadrant', 'ping_time', 'range_bin'], np.real(backscatter),
-                                   {'long_name': 'Real part of backscatter power',
-                                    'units': 'V'}),
-                 'backscatter_i': (['frequency', 'quadrant', 'ping_time', 'range_bin'], np.imag(backscatter),
-                                   {'long_name': 'Imaginary part of backscatter power',
-                                    'units': 'V'}),
-                 'frequency_start': (['frequency'], freq_start,
-                                     {'long_name': 'Starting frequency of the transducer',
-                                      'units': 'Hz'}),
-                 'frequency_end': (['frequency'], freq_end,
-                                   {'long_name': 'Ending frequency of the transducer',
-                                    'units': 'Hz'})},
-                coords={'frequency': (['frequency'], freq,
-                                      {'units': 'Hz',
-                                       'long_name': 'Transducer frequency',
-                                       'valid_min': 0.0}),
-                        'ping_time': (['ping_time'], ping_time,
-=======
                 'beamwidth_receive_athwartship': (['frequency'], beam_params['beamwidth_receive_minor'],
                                                   {'long_name': 'Half power one-way receive beam width along '
                                                                 'athwartship axis of beam',
@@ -496,7 +327,6 @@
                     },
                     coords={
                         'ping_time': (['ping_time'], self.convert_obj.ping_time[k],
->>>>>>> 7f6330bb
                                       {'axis': 'T',
                                        'calendar': 'gregorian',
                                        'long_name': 'Timestamp of each ping',
@@ -605,15 +435,6 @@
         #  due to xarray.to_netcdf() error on encoding np.datetime64 objects directly
         ds['ping_time'] = (ds['ping_time'] - np.datetime64('1900-01-01T00:00:00')) / np.timedelta64(1, 's')
 
-<<<<<<< HEAD
-        # Below are specific to Simrad .raw files
-        if 'wbt_software_version' in beam_dict:
-            ds['wbt_software_version'] = ('frequency', beam_dict['wbt_software_version'])
-        # Coerce type of string variables
-        ds['channel_id'] = ds['channel_id'].astype('<U50')
-        ds['wbt_software_version'] = ds['wbt_software_version'].astype('<U10')
-=======
->>>>>>> 7f6330bb
         # Save to file
         if self.save_ext == '.nc':
             nc_encoding = {var: self.NETCDF_COMPRESSION_SETTINGS for var in ds.data_vars} if self.compress else {}
