--- conflicted
+++ resolved
@@ -50,30 +50,6 @@
     },
 }
 
-<<<<<<< HEAD
-        # Gets the type of echosounder from the extension of the raw file
-        # return a Convert object depending on the type of echosounder used to create the raw file
-        if ext == '.raw':
-            # TODO: Find something better to distinguish EK60 and EK80 raw files
-            if model == 'EK60':
-                return ConvertEK60(path)
-            elif model == 'EK80' or model == 'EA640':
-                return ConvertEK80(path)
-        elif ext == '.01A':
-            if xml_path:
-                if '.XML' in xml_path.upper():
-                    if not os.path.isfile(xml_path):
-                        raise FileNotFoundError(f"There is no file named {os.path.basename(xml_path)}")
-                    return ConvertAZFP(path, xml_path)
-                else:
-                    raise ValueError(f"{os.path.basename(xml_path)} is not an XML file")
-            else:
-                raise ValueError("XML file is required for AZFP raw data")
-        else:
-            raise ValueError(f"'{ext}' is not a supported file type")
-    else:
-        raise ValueError("Convert requires the path to a raw file")
-=======
 NMEA_SENTENCE_DEFAULT = ["GGA", "GLL", "RMC"]
 
 CONVERT_PARAMS = [
@@ -110,10 +86,10 @@
         )
         if not isinstance(cls._instance, cls):
             cls._instance = open_raw(
+                # TODO: fix this to use new argument name
                 file=file,
                 model=model,
                 xml_path=xml_path,
                 storage_options=storage_options,
             )
         return cls._instance
->>>>>>> e4d60329
