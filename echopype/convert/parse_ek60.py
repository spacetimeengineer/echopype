--- conflicted
+++ resolved
@@ -1,13 +1,10 @@
 import numpy as np
-<<<<<<< HEAD
-=======
+
 
 from .parse_base import ParseEK
 from .utils.ek_raw_io import RawSimradFile
->>>>>>> 8a2517d5
 
-from .parse_base import ParseEK
-from .utils.ek_raw_io import RawSimradFile
+
 
 class ParseEK60(ParseEK):
     """Class for converting data from Simrad EK60 echosounders."""
@@ -24,11 +21,24 @@
         super().__init__(file, bot_file, idx_file, storage_options, sonar_model)
 
 
-<<<<<<< HEAD
+
 def is_ER60(raw_file, storage_options):
-=======
+    """Check if a raw data file is from Simrad EK60 echosounder."""
+    with RawSimradFile(raw_file, "r", storage_options=storage_options) as fid:
+        config_datagram = fid.read(1)
+        config_datagram["timestamp"] = np.datetime64(
+            config_datagram["timestamp"].replace(tzinfo=None), "[ns]"
+        )
+        # Return True if the sounder name matches "ER60"
+        try:
+            return config_datagram["sounder_name"] in {"ER60"}
+        except KeyError:
+            return False
+
+
+
 def is_EK60(raw_file, storage_options):
->>>>>>> 8a2517d5
+
     """Check if a raw data file is from Simrad EK60 echosounder."""
     with RawSimradFile(raw_file, "r", storage_options=storage_options) as fid:
         config_datagram = fid.read(1)
@@ -37,11 +47,7 @@
         )
 
         try:
-            # Return True if the sounder name matches "ER60" or "EK60"
-<<<<<<< HEAD
-            return config_datagram["sounder_name"] in {"ER60"}
-=======
-            return config_datagram["sounder_name"] in {"ER60", "EK60"}
->>>>>>> 8a2517d5
+            # Return True if the sounder name matches "EK60"
+            return config_datagram["sounder_name"] in {"EK60"}
         except KeyError:
-            return False+            return False
