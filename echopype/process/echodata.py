"""
EchoData classes are data models that keep track of various types of data,
such as those stored in the converted raw data files (raw backscatter,
environmental parameters, instrument settings)
or derived data variables (Sv, Sv_clean, MVBS, Sp)

Users use Process objects to perform computation on EchoData objects and
use Plot objects for visualization.
"""

import os
import functools
from ..utils import io
import xarray as xr


class EchoData:
    """Echo data model base class.
    """
    DATA_TYPES = ['raw', 'Sv', 'Sv_clean', 'Sp', 'MVBS']

    class DataSetGet():
        """A descriptor that handles data"""

        def __set_name__(self, owner, name):
            self.name = '_' + name

        def __get__(self, instance, owner):
            if getattr(instance, self.name) is None:
                pass
                # TODO: @ngkavin: my ed objects print out 4 of the below msg when I initialize
                print('Data has not been calibrated. '
                      'Call `Process.calibrate(EchoData)` to calibrate.')
            else:
                return getattr(instance, self.name)

        def __set__(self, instance, value):
            setattr(instance, self.name, value)

    class PathSetGet():
        """A descriptor that handles data paths"""

        def __set_name__(self, owner, name):
            self.name = '_' + name

        def __get__(self, instance, owner):
            return getattr(instance, self.name)

        def __set__(self, instance, value):
            # TODO: Look at how a list of Sv would be saved
            attr = self.name.split('_')[1]
            instance._update_data_pointer(value, arr=attr)

    for attr in DATA_TYPES:
        vars()[attr] = DataSetGet()
        vars()[attr + '_path'] = PathSetGet()

    def __init__(self, raw_path=None,
                 Sv_path=None, Sv_clean_path=None,
                 Sp_path=None, MVBS_path=None):

        self._file_format = None
        # Data that is handled in Process
        for attr in self.DATA_TYPES:
            # Initialize data pointers and paths to files
            setattr(self, '_' + attr, None)
            setattr(self, '_' + attr + '_path', None)
            files = eval(attr + '_path')
            files = [files] if isinstance(files, str) else files
            setattr(self, attr + '_path', files)

            # Set the file format
            if self._file_format is None and files is not None:
<<<<<<< HEAD
                self._file_format = io.get_file_format(files[0])

=======
                if files[0].endswith('.nc'):
                    self._file_format = 'netcdf4'
                elif files[0].endswith('.zarr'):
                    self._file_format = 'zarr'
>>>>>>> 0b7b9a32
            # Initialize data pointers
        self._sonar_model = None
        self.range = None

    @property
    def sonar_model(self):
        if self._sonar_model is None:
            with xr.open_dataset(self.raw_path[0], engine=self._file_format) as ds:
                self._sonar_model = ds.keywords
        return self._sonar_model

    def _check_key_param_consistency():
        """Decorator to check if raw files can be opened together by
         seeing if key parameters stay the same across files.
        """
        def wrapper(open_dataset):
            functools.wraps(open_dataset)

            def from_raw(ed):
                if ed.raw_path is None:
                    raise ValueError("No raw files to open")
                else:
                    try:
                        return open_dataset(ed)
                    except xr.MergeError as e:
                        var = str(e).split("'")[1]
                        raise ValueError(f"Files cannot be opened due to {var} changing across the files")
            return from_raw
        return wrapper

    @_check_key_param_consistency()
    def get_env_from_raw(self):
        """Open the Environment group from raw data files.
        """
        return xr.open_mfdataset(self.raw_path, group='Environment', combine='nested',
                                 concat_dim='ping_time', data_vars='minimal', engine=self._file_format)

    @_check_key_param_consistency()
    def get_vend_from_raw(self):
        """Open the Vendor group from raw data files.
        """
        return xr.open_mfdataset(self.raw_path, group='Vendor', combine='by_coords',
                                 data_vars='minimal', engine=self._file_format)

    @_check_key_param_consistency()
    def get_beam_from_raw(self):
        """Open the Beam group from raw data files.
        """
        return xr.open_mfdataset(self.raw_path, group='Beam', combine='nested',
                                 concat_dim='ping_time', data_vars='minimal', engine=self._file_format)

    def _get_data_from_file(self, files):
        """Open files with data in the top level like Sv, Sp, and MVBS"""
        try:
            return xr.open_mfdataset(files, combine='nested', concat_dim='ping_time',
                                     data_vars='minimal', engine=self._file_format)
        except xr.MergeError as e:
            var = str(e).split("'")[1]
            raise ValueError(f"Files cannot be opened due to {var} changing across the files")

    def _open(self, files, group=None):
        """Opens a list of files. Called by update data pointer"""
        if group == 'Beam':
            # Opens the beam group of the raw file
            return self.get_beam_from_raw()
        else:
            # Opens files with data in toplevel like Sv and Sp
            return self._get_data_from_file(files)

    def _update_file_list(self, path, file_list):
        """Update the path specified by user to a list of all files to be opened together.
        """
        # If user passes in a list in self.X_path, use that list directly.
        # If user passes in a path to folder in self.X_path, index all files in the folder.
        if isinstance(path, str):
            ext = os.path.splitext(path)[1]
            # Check for folder to paths
            if ext == '':
                setattr(self, file_list, io.get_files_from_dir(path))
            # Check single file path
            elif ext in ['.nc', '.zarr']:
                setattr(self, file_list, path)
            else:
                raise ValueError("Unsupported file path")
        else:
            # Check for list of paths
            if isinstance(path, list):
                setattr(self, file_list, path)
            else:
                raise ValueError("Unsupported file path")

    def _update_data_pointer(self, path, arr):
        """Update pointer to data for the specified type and path.
        """
        attr = '_' + arr
        attr_path = attr + '_path'
        if path is None:
            setattr(self, attr, None)
            setattr(self, attr_path, None)
        else:
            self._update_file_list(path, attr_path)
            group = 'Beam' if attr == '_raw' else None
            # Lazy load data into instance variable ie. self.Sv, self.raw, etc
            setattr(self, attr, self._open(getattr(self, attr_path), group=group))

    @staticmethod
    def _save_dataset(ds, path, mode="w", save_format='zarr'):
        """Save dataset to the appropriate formats.

        A utility method to use the correct function to save the dataset,
        based on the input file format.

        Parameters
        ----------
        ds : xr.Dataset
            xarray dataset object
        path : str
            output file
        """
        if save_format == 'netcdf':
            ds.to_netcdf(path, mode=mode)
        elif save_format == 'zarr':
            ds.to_zarr(path, mode=mode)
        else:
            raise ValueError("Unsupported save format " + save_format)

    def close(self):
        """Close open datasets
        """
        for data_type in self.DATA_TYPES:
            data = getattr(self, data_type)
            if data is not None:
                data.close()<|MERGE_RESOLUTION|>--- conflicted
+++ resolved
@@ -71,15 +71,8 @@
 
             # Set the file format
             if self._file_format is None and files is not None:
-<<<<<<< HEAD
                 self._file_format = io.get_file_format(files[0])
 
-=======
-                if files[0].endswith('.nc'):
-                    self._file_format = 'netcdf4'
-                elif files[0].endswith('.zarr'):
-                    self._file_format = 'zarr'
->>>>>>> 0b7b9a32
             # Initialize data pointers
         self._sonar_model = None
         self.range = None
